use crate::block::entities::BlockEntity;
use palette::{BiomePalette, BlockPalette};
use pumpkin_nbt::compound::NbtCompound;
use pumpkin_nbt::nbt_long_array;
use pumpkin_util::math::{position::BlockPos, vector2::Vector2};
use serde::{Deserialize, Serialize};
use std::{collections::HashMap, sync::Arc};
use thiserror::Error;
<<<<<<< HEAD
=======
use tokio::sync::RwLock;
>>>>>>> 269ae163

use crate::BlockStateId;
use crate::chunk::format::LightContainer;

pub mod format;
pub mod io;
pub mod palette;

// TODO
pub const CHUNK_WIDTH: usize = BlockPalette::SIZE;
pub const CHUNK_AREA: usize = CHUNK_WIDTH * CHUNK_WIDTH;
pub const BIOME_VOLUME: usize = BiomePalette::VOLUME;
pub const SUBCHUNK_VOLUME: usize = CHUNK_AREA * CHUNK_WIDTH;

#[derive(Error, Debug)]
pub enum ChunkReadingError {
    #[error("Io error: {0}")]
    IoError(std::io::ErrorKind),
    #[error("Invalid header")]
    InvalidHeader,
    #[error("Region is invalid")]
    RegionIsInvalid,
    #[error("Compression error {0}")]
    Compression(CompressionError),
    #[error("Tried to read chunk which does not exist")]
    ChunkNotExist,
    #[error("Failed to parse chunk from bytes: {0}")]
    ParsingError(ChunkParsingError),
}

#[derive(Error, Debug)]
pub enum ChunkWritingError {
    #[error("Io error: {0}")]
    IoError(std::io::ErrorKind),
    #[error("Compression error {0}")]
    Compression(CompressionError),
    #[error("Chunk serializing error: {0}")]
    ChunkSerializingError(String),
}

#[derive(Error, Debug)]
pub enum CompressionError {
    #[error("Compression scheme not recognised")]
    UnknownCompression,
    #[error("Error while working with zlib compression: {0}")]
    ZlibError(std::io::Error),
    #[error("Error while working with Gzip compression: {0}")]
    GZipError(std::io::Error),
    #[error("Error while working with LZ4 compression: {0}")]
    LZ4Error(std::io::Error),
    #[error("Error while working with zstd compression: {0}")]
    ZstdError(std::io::Error),
}

#[derive(Debug, Clone, Copy, PartialEq, Eq, Ord, PartialOrd)]
#[repr(i32)]
pub enum TickPriority {
    ExtremelyHigh = -3,
    VeryHigh = -2,
    High = -1,
    Normal = 0,
    Low = 1,
    VeryLow = 2,
    ExtremelyLow = 3,
}

impl TickPriority {
    pub fn values() -> [TickPriority; 7] {
        [
            TickPriority::ExtremelyHigh,
            TickPriority::VeryHigh,
            TickPriority::High,
            TickPriority::Normal,
            TickPriority::Low,
            TickPriority::VeryLow,
            TickPriority::ExtremelyLow,
        ]
    }
}

impl From<i32> for TickPriority {
    fn from(value: i32) -> Self {
        match value {
            -3 => TickPriority::ExtremelyHigh,
            -2 => TickPriority::VeryHigh,
            -1 => TickPriority::High,
            0 => TickPriority::Normal,
            1 => TickPriority::Low,
            2 => TickPriority::VeryLow,
            3 => TickPriority::ExtremelyLow,
            _ => panic!("Invalid tick priority: {}", value),
        }
    }
}

#[derive(Debug, Clone)]
pub struct ScheduledTick {
    pub block_pos: BlockPos,
    pub delay: u16,
    pub priority: TickPriority,
    pub target_block_id: u16,
}

pub struct ChunkData {
    pub section: ChunkSections,
    /// See `https://minecraft.wiki/w/Heightmap` for more info
    pub heightmap: ChunkHeightmaps,
    pub position: Vector2<i32>,
    pub block_ticks: Vec<ScheduledTick>,
    pub fluid_ticks: Vec<ScheduledTick>,
    pub block_entities: HashMap<BlockPos, Arc<dyn BlockEntity>>,
    pub light_engine: ChunkLightEngine,

    pub dirty: bool,
}

pub struct ChunkEntityData {
    pub entities: Vec<Arc<NbtCompound>>,
    pub position: Vector2<i32>,
}

/// Represents pure block data for a chunk.
/// Subchunks are vertical portions of a chunk. They are 16 blocks tall.
/// There are currently 24 subchunks per chunk.
///
/// A chunk can be:
/// - Subchunks: 24 separate subchunks are stored.
#[derive(Debug)]
pub struct ChunkSections {
    pub sections: Box<[SubChunk]>,
    min_y: i32,
}

impl ChunkSections {
    #[cfg(test)]
    pub fn dump_blocks(&self) -> Vec<u16> {
        // TODO: this is not optimal, we could use rust iters
        let mut dump = Vec::new();
        for section in self.sections.iter() {
            section.block_states.for_each(|raw_id| {
                dump.push(raw_id);
            });
        }
        dump
    }

    #[cfg(test)]
    pub fn dump_biomes(&self) -> Vec<u8> {
        // TODO: this is not optimal, we could use rust iters
        let mut dump = Vec::new();
        for section in self.sections.iter() {
            section.biomes.for_each(|raw_id| {
                dump.push(raw_id);
            });
        }
        dump
    }
}

#[derive(Debug, Default)]
pub struct SubChunk {
    pub block_states: BlockPalette,
    pub biomes: BiomePalette,
}

#[derive(Debug, Default)]
pub struct ChunkLightEngine {
    pub sky_light: Box<[RwLock<LightContainer<16>>]>,
    pub block_light: Box<[RwLock<LightContainer<16>>]>,
    /// The number of light sections in the chunk,
    /// always be chunk sections + 2
    pub sections: usize,
}

#[derive(Deserialize, Serialize, Debug, Clone)]
#[serde(rename_all = "UPPERCASE")]
pub struct ChunkHeightmaps {
    #[serde(serialize_with = "nbt_long_array")]
    pub world_surface: Box<[i64]>,
    #[serde(serialize_with = "nbt_long_array")]
    pub motion_blocking: Box<[i64]>,
}

/// The Heightmap for a completely empty chunk
impl Default for ChunkHeightmaps {
    fn default() -> Self {
        Self {
            // 9 bits per entry
            // 0 packed into an i64 7 times.
            motion_blocking: vec![0; 37].into_boxed_slice(),
            world_surface: vec![0; 37].into_boxed_slice(),
        }
    }
}

impl ChunkSections {
    pub fn new(sections: Box<[SubChunk]>, min_y: i32) -> Self {
        Self { sections, min_y }
    }

    pub fn get_block_absolute_y(
        &self,
        relative_x: usize,
        y: i32,
        relative_z: usize,
    ) -> Option<BlockStateId> {
        let y = y - self.min_y;
        if y < 0 {
            None
        } else {
            let relative_y = y as usize;
            self.get_relative_block(relative_x, relative_y, relative_z)
        }
    }

    pub fn set_block_absolute_y(
        &mut self,
        relative_x: usize,
        y: i32,
        relative_z: usize,
        block_state: BlockStateId,
    ) {
        let y = y - self.min_y;
        debug_assert!(y > 0);
        let relative_y = y as usize;

        self.set_relative_block(relative_x, relative_y, relative_z, block_state);
    }

    /// Gets the given block in the chunk
    fn get_relative_block(
        &self,
        relative_x: usize,
        relative_y: usize,
        relative_z: usize,
    ) -> Option<BlockStateId> {
        debug_assert!(relative_x < BlockPalette::SIZE);
        debug_assert!(relative_z < BlockPalette::SIZE);

        let section_index = relative_y / BlockPalette::SIZE;
        let relative_y = relative_y % BlockPalette::SIZE;
        self.sections
            .get(section_index)
            .map(|section| section.block_states.get(relative_x, relative_y, relative_z))
    }

    /// Sets the given block in the chunk, returning the old block
    #[inline]
    pub fn set_relative_block(
        &mut self,
        relative_x: usize,
        relative_y: usize,
        relative_z: usize,
        block_state_id: BlockStateId,
    ) {
        // TODO @LUK_ESC? update the heightmap
        self.set_block_no_heightmap_update(relative_x, relative_y, relative_z, block_state_id);
    }

    /// Sets the given block in the chunk, returning the old block
    /// Contrary to `set_block` this does not update the heightmap.
    ///
    /// Only use this if you know you don't need to update the heightmap
    /// or if you manually set the heightmap in `empty_with_heightmap`
    pub fn set_block_no_heightmap_update(
        &mut self,
        relative_x: usize,
        relative_y: usize,
        relative_z: usize,
        block_state_id: BlockStateId,
    ) {
        debug_assert!(relative_x < BlockPalette::SIZE);
        debug_assert!(relative_z < BlockPalette::SIZE);

        let section_index = relative_y / BlockPalette::SIZE;
        let relative_y = relative_y % BlockPalette::SIZE;
        if let Some(section) = self.sections.get_mut(section_index) {
            section
                .block_states
                .set(relative_x, relative_y, relative_z, block_state_id);
        }
    }

    /// Sets the given block in the chunk, returning the old block
    pub fn set_relative_biome(
        &mut self,
        relative_x: usize,
        relative_y: usize,
        relative_z: usize,
        biome_id: u8,
    ) {
        debug_assert!(relative_x < BiomePalette::SIZE);
        debug_assert!(relative_z < BiomePalette::SIZE);

        let section_index = relative_y / BiomePalette::SIZE;
        let relative_y = relative_y % BiomePalette::SIZE;
        self.sections[section_index]
            .biomes
            .set(relative_x, relative_y, relative_z, biome_id);
    }
}

impl ChunkData {
    /// Gets the given block in the chunk
    #[inline]
    pub fn get_relative_block(
        &self,
        relative_x: usize,
        relative_y: usize,
        relative_z: usize,
    ) -> Option<BlockStateId> {
        self.section
            .get_relative_block(relative_x, relative_y, relative_z)
    }

    /// Sets the given block in the chunk
    #[inline]
    pub fn set_relative_block(
        &mut self,
        relative_x: usize,
        relative_y: usize,
        relative_z: usize,
        block_state_id: BlockStateId,
    ) {
        // TODO @LUK_ESC? update the heightmap
        self.section
            .set_relative_block(relative_x, relative_y, relative_z, block_state_id);
    }

    /// Sets the given block in the chunk, returning the old block
    /// Contrary to `set_block` this does not update the heightmap.
    ///
    /// Only use this if you know you don't need to update the heightmap
    /// or if you manually set the heightmap in `empty_with_heightmap`
    #[inline]
    pub fn set_block_no_heightmap_update(
        &mut self,
        relative_x: usize,
        relative_y: usize,
        relative_z: usize,
        block_state_id: BlockStateId,
    ) {
        self.section
            .set_relative_block(relative_x, relative_y, relative_z, block_state_id);
    }

    #[expect(dead_code)]
    fn calculate_heightmap(&self) -> ChunkHeightmaps {
        // figure out how LongArray is formatted
        // figure out how to find out if block is motion blocking
        todo!()
    }
}

#[derive(Error, Debug)]
pub enum ChunkParsingError {
    #[error("Failed reading chunk status {0}")]
    FailedReadStatus(pumpkin_nbt::Error),
    #[error("The chunk isn't generated yet")]
    ChunkNotGenerated,
    #[error("Error deserializing chunk: {0}")]
    ErrorDeserializingChunk(String),
}

#[derive(Error, Debug)]
pub enum ChunkSerializingError {
    #[error("Error serializing chunk: {0}")]
    ErrorSerializingChunk(pumpkin_nbt::Error),
}<|MERGE_RESOLUTION|>--- conflicted
+++ resolved
@@ -1,15 +1,11 @@
 use crate::block::entities::BlockEntity;
 use palette::{BiomePalette, BlockPalette};
-use pumpkin_nbt::compound::NbtCompound;
 use pumpkin_nbt::nbt_long_array;
 use pumpkin_util::math::{position::BlockPos, vector2::Vector2};
 use serde::{Deserialize, Serialize};
 use std::{collections::HashMap, sync::Arc};
 use thiserror::Error;
-<<<<<<< HEAD
-=======
 use tokio::sync::RwLock;
->>>>>>> 269ae163
 
 use crate::BlockStateId;
 use crate::chunk::format::LightContainer;
@@ -126,11 +122,6 @@
     pub dirty: bool,
 }
 
-pub struct ChunkEntityData {
-    pub entities: Vec<Arc<NbtCompound>>,
-    pub position: Vector2<i32>,
-}
-
 /// Represents pure block data for a chunk.
 /// Subchunks are vertical portions of a chunk. They are 16 blocks tall.
 /// There are currently 24 subchunks per chunk.
